import matplotlib.pyplot as plt
import matplotlib.patches as mpatches
from cycler import cycler
import numpy as np
from io import BytesIO
import base64
import json
import os
import ipywidgets as iw
import time

COLORS = plt.cm.tab20(np.arange(20))
PATTERNS = [None, '\\\\', '..', 'xx', '**', '++', 'oo', '00', '--', '\\\\\\', '...', 'xxx', '***', '+++', 'ooo', '000', '---']
SMALLTEXTBOX = iw.Layout(width='50px', height='25px')
PROP_FILE_AVAILABLE = 'available_props.json'
PROP_FILE_MAP = 'property_map.json'
SETTINGS_FILE = 'settings.json'


def _check_or_create_settings(dir_name=None, setting_key=None):
  '''Checks to see if a settings file exists or create a new one'''
  fname = SETTINGS_FILE
  if dir_name is not None:
    fname = os.path.join(dir_name, fname)
  
  if not os.path.exists(fname):
    if setting_key is not None:
      settings = {setting_key: {}}
    else:
      settings = {}
  else:
    if setting_key is None:
      return
    with open(fname, 'r') as f:
      settings = json.load(f)
    if setting_key in settings:
      return
    settings.update({setting_key: {}})
  with open(fname, 'w') as f:
    json.dump(settings, f, indent=2)

  


def _prop_list_exists(dir_name=None):
  fname = PROP_FILE_AVAILABLE
  if dir_name is not None:
    fname = os.path.join(dir_name, fname)
  
  return os.path.exists(fname)

def _create_prop_list(dir_name=None, overwrite=False):
  '''Creates a new list of properties and saves it to `fname`.'''

  fname = PROP_FILE_AVAILABLE
  if dir_name is not None:
    if not os.path.isdir(dir_name):
      os.makedirs(dir_name)
    fname = os.path.join(dir_name, fname)

  # Get a default list of 10 colors. I don't exactly understand *how* this
  # works, but I know that it *does* work. Here is the stack overflow for
  # this: https://stackoverflow.com/questions/49233855/matplotlib-add-more-colors-to-the-default-colors-in-axes-prop-cycle-manually
  color_cycler = cycler(facecolor=COLORS)
  pattern_cycler = cycler(hatch=PATTERNS)

  # Multiplication of cyclers results in the 'outer product'
  # https://matplotlib.org/cycler/
  props = list(iter(pattern_cycler * color_cycler))

  # Convert numpy arrays to lists for json encoding
  for prop in props:
    for key in prop:
      if isinstance(prop[key], np.ndarray):
        prop[key] = list(prop[key])

  if os.path.exists(fname) and not overwrite:
    raise ValueError(f'{fname} already exists! Overwriting will erase property data for this experiment\n'
                     f'Please set `overwrite` to True if you would like to proceed')

  with open(fname, 'w') as f:
    json.dump(props, f, indent=2)


def save_new_props(element_groups, dir_name=None):
  '''Takes properties from available_props.json and assigns it to element groups.
  
  Note: if `element_group` already has a property assigned, then this does nothing.

  Args:
    element_groups: list of element group strings. E.g. ['Cu', 'Cu|Br', 'Cu|Zn']
    dir_name: directory to save prop file in. If this is None, defaults to current working directory.
    
  '''

  available_fname = PROP_FILE_AVAILABLE
  map_fname = PROP_FILE_MAP

  if dir_name is not None:
    available_fname = os.path.join(dir_name, available_fname)
    map_fname = os.path.join(dir_name, map_fname)

  # Read property map into memory, if exists. Else make a new one
  if os.path.exists(map_fname):
    with open(map_fname, 'r') as f:
      prop_map = json.load(f)
  else:
    prop_map = {}
  

  if not os.path.exists(available_fname):
    raise FileNotFoundError('Cannot find {available_fname}. Please check that it exists!')

  # Read available props into memory
  with open(available_fname, 'r') as f:
    available_props = json.load(f)

  # If the props run out, then create a new set (for now, props will be repeated)
  # This is kind-of an ugly hack for now, but will prevent the code from crashing
  if not available_props:
    _create_prop_list(dir_name=dir_name, overwrite=True)

  # Assign new properties from available_props
  for group in element_groups:
    if group in prop_map:
      continue
    prop_map.update({group: available_props.pop(0)})

  # Re-save available_props (now with fewer available)
  with open(available_fname, 'w') as f:
    json.dump(available_props, f, indent=2)

  # Re-save new property map
  with open(map_fname, 'w') as f:
    json.dump(prop_map, f, indent=2)
   
def get_single_prop(element_group, dir_name=None):
  '''Gets the property for the given element_group, if it exists.'''

  map_fname = PROP_FILE_MAP
  if dir_name is not None:
    map_fname = os.path.join(dir_name, map_fname)
  if not os.path.exists(map_fname):
    raise FileNotFoundError(f'No property map found at {map_fname}! Use `save_new_props` to create a new map')

  with open(map_fname, 'r') as f:
    prop_map = json.load(f)
  if element_group not in prop_map:
    raise ValueError(f'{element_group} not found!')
  return prop_map[element_group]
  
def get_all_props(dir_name=None):
  '''Retrieves the entire property map from disk.'''

  map_fname = PROP_FILE_MAP
  if dir_name is not None:
    map_fname = os.path.join(dir_name, map_fname)
  if not os.path.exists(map_fname):
    raise FileNotFoundError(f'No property map found at {map_fname}! Use `save_new_props` to create a new map')
    
  with open(map_fname, 'r') as f:
    prop_map = json.load(f)
  return prop_map


def encode_matplotlib_fig(fig):
  buf = BytesIO()
  fig.savefig(buf, format='png', bbox_inches='tight')
  data = base64.b64encode(buf.getvalue()).decode('ascii')
  plt.close(fig)
  return f"<img src='data:image/png;base64,{data}'/>"

def ribbon_plot(depths,
                element_filter,
                filter_by='Cu',
                combine_scans=True,
                combine_detsums=True,
                N=8,
                normalize_by='counts',
                base64=False,
                experiment_dir=None):
  '''Shows fractional concentration of element among different groups.

  Args:
    filter_by: string. Element under investigation
    element_filter: dict specifying how elements should be filtered. For more 
      info, see `Depth.apply_element_filter`. In Colab, this can be done by
      opening a new cell and running `Depth.apply_element_filter?`.
    combine_scans: bool. Whether or not to show individual scans as different
      bars in the ribbon plot. If this is True, then scans will be combined
    combine_detsums: bool. Whether or not to combine detsums when applying the
      filter functions defined in `element_filter`. If this is True, then all
      detsums within a given depth will be considered when applying the filter.
    N: int. The amount of groups to use. For example, N=12 means "take the
      top 12 groups from each depth"
    normalize_by: string. Which quantity to use for data normalization. This
      can either be 'counts' or 'pixels'.
    base64: bool. If this is True, will encode the graph and return html image element.
    experiment_dir: optional directory containing property information. If this is None, then properties
      will be saved to local disk (if using colab, this is the local directory on the Colab machine, which
      may be deleted when a new instance of the Notebook is loaded)
    '''

  fig, ax = plt.subplots(figsize=(14, 4))

  # Sort depth objects by depth
  depths = sorted(depths, key=lambda d: int(d.depth[:-1]), reverse=True)

  if not _prop_list_exists(experiment_dir):
    _create_prop_list(dir_name=experiment_dir, overwrite=True)

  if normalize_by == 'pixels':
    sort_by = 'num_pixels'
    col = 'num_pixels'
    normalization = lambda g: g['num_pixels'].sum()
  elif normalize_by == 'counts':
    sort_by = f'{filter_by}_counts'
    col = f'{filter_by}_counts'
    normalization = lambda g: g[f'{filter_by}_counts'].sum()
  else:
    raise ValueError("`normalize_by` must be 'pixels' or 'counts'")

  def get_scan_groups(scan):
    groups = scan.filter_by(filter_by).get_unique_groups(elements_to_sum=[filter_by], sort_by=sort_by)
    if len(groups.index):
      groups[col] /= normalization(groups)
      groups = groups.iloc[:N]
    return groups

        #prop_dict[g].update({'alpha': 0.8, 'fill': True, 'edgecolor': 'k'})
      #print(f'Adding {g} to prop_dict')

  # Properties used for this 
  these_props = {}

  # Plots single scan (one bar)
  def plot_scan(scan, i):
    groups = get_scan_groups(scan)

    # Save properties for these groups
    save_new_props(groups.index, dir_name=experiment_dir)

    # If groups are empy, do nothing
    if not len(groups.index):
      return

    left = 0
    thickness = 1
    props = get_all_props(experiment_dir)
    for group in groups.index:
      # Get props and update with a couple of things
      prop = props[group]
      prop.update({'fill': 'True', 'edgecolor': 'k'})
      these_props[group] = prop

      #Encode the group value (e.g. Cu|Mn -> 0.0778) as the rectangle width
      rect_width = groups[col].loc[group]
      ax.add_patch(mpatches.Rectangle((left, i-thickness/2),
                            rect_width, thickness, **prop))
      left += rect_width

#    t=ax.text(left+0.02, i, f'{col}: {groups[col].sum():0.2f}',
#            verticalalignment='center',
#            fontsize=10,
#            color='black',
#            fontweight='bold',
#            transform=ax.transData)

  i=0
  yticklabels = []
  for depth in depths:
    depth.apply_element_filter(element_filter, combine_detsums=combine_detsums)
    if combine_scans:
      scans = [depth.combined_scan]
      yticklabels.append(depth.depth)
    else:
      scans = depth.scans

    for scan in scans:
      plot_scan(scan, i)
      i += 1
      if not combine_scans:
        yticklabels.append(f'{depth.depth}: {scan.name}')

  ax.set_xlim(0, 1.13)

    # https://stackoverflow.com/questions/23696898/adjusting-text-background-transparency
    #t.set_bbox({'facecolor':'white', 'alpha':0.8})
    
  element_group_legend(ax, these_props.keys(), experiment_dir)
  
  ax.set_yticks(np.arange(0, i))
  ax.set_yticklabels(yticklabels)
  ax.set_ylim(-0.5, i-0.5)
  ax.set_title(f'{filter_by} {normalize_by}', fontsize=16, fontweight='bold')
  plt.close()
  if base64:
    return encode_matplotlib_fig(fig)
  return fig


# Make the legend using patches. Here is a helpful link
# https://stackoverflow.com/questions/53849888/make-patches-bigger-used-as-legend-inside-matplotlib
def element_group_legend(ax, groups, dir_name):
  props = get_all_props(dir_name)
  patches = []
  for group in groups:
    patches.append(mpatches.Patch(**props[group], label=group))

  leg = ax.legend(handles=patches,
                  bbox_to_anchor=(1, 1.05),
                  ncol=round(len(patches) / 10) or 1,
                  labelspacing=2,
                  bbox_transform=ax.transAxes,
                  loc='upper left')
  for patch in leg.get_patches():
    patch.set_height(22)
    patch.set_y(-10)

<<<<<<< HEAD
  yticklabels = [f'depth {i}' for i, _ in enumerate(yticklabels)]
  ax.set_yticklabels(yticklabels)
  ax.xaxis.set_visible(False)
=======

class PropSelector:
  '''Object that will hold a prop selector widget using composition.'''
  def __init__(self, props, orientation='vertical', title=None, description_func=lambda p: p, **layout_kwargs):
    self._props = props
    self._boxes = [iw.Checkbox(value=False,
                               description=description_func(prop), indent=False) for prop in props]

    assert orientation in ['vertical', 'horizontal']
    self._orientation = orientation
    self._layout = iw.Layout(**layout_kwargs)
    self._title = title

  @property
  def selected_props(self):
    selected = []
    for prop, box in zip(self._props, self._boxes):
      if box.value:
        selected.append(prop)
    return selected

  @property
  def widget(self):
    if self._orientation == 'vertical':
      container = iw.VBox
    else:
      container = iw.HBox
    if self._title is not None:
      title = iw.HTML(f'<h3>{self._title}</h3>', layout=iw.Layout(flex='auto auto'))
      for box in self._boxes:
        box.layout = iw.Layout(flex='1')
      inputs = [title] + self._boxes
      self._layout.align_items = 'center'
    else:
      inputs = self._boxes
>>>>>>> 2178dc62

    return container(inputs, layout=self._layout)


  def observe(self, handler):
    '''Sets each checkbox to observe `handler`.
    
    `handler` has a signature of handler(prop, val: bool)
    '''
    def handler_wrapper(prop, b):
      val = b['new']
      return handler(prop, val)

    for prop, box in zip(self._props, self._boxes):
      box.observe(lambda b, prop=prop: handler_wrapper(prop, b), names='value')


class ElementFilter:
  SETTING_KEY = 'element_filter'
  '''Object that will hold an element filter selector widget using composition.'''
  def __init__(self, elements, orientation='vertical', input_type='slider', experiment_dir=None, **layout_kwargs):
    assert orientation in ['vertical', 'horizontal']
    self._orientation = orientation
    self._elements = elements
    self._base_func = lambda n: lambda x: np.mean(x) + n * np.std(x)


    if input_type == 'slider':
      if self._orientation == 'vertical':
        slider_orientation = 'horizontal'
      else:
        slider_orientation = 'vertical'
      element_input = lambda element: iw.FloatSlider(2.0, min=0, max=4, step=0.1,
                                                     description=element, orientation=slider_orientation)
    elif input_type == 'text':
      element_input = lambda element:iw.Textarea('2', layout=SMALLTEXTBOX)
                                              
      
    self._input_type = input_type
    self._input_widgets = [element_input(e) for e in self._elements]
    self._layout = iw.Layout(**layout_kwargs)

    fname = SETTINGS_FILE
    if experiment_dir is not None:
      fname = os.path.join(experiment_dir, fname)

    self.experiment_dir = experiment_dir
    self.settings_file = fname

    # Make sure there is a settings file present with the right key for this widget
    _check_or_create_settings(self.experiment_dir, setting_key=self.SETTING_KEY)


  def get_input_widget(self, e):
    return self._input_widgets[self._elements.index(e)]

  def save_settings(self, key='latest'):
    '''Saves the current element filter as `key` in "settings.json"'''
    if not key:
      return

    # Read settings into memory
    with open(self.settings_file, 'r') as f:
      settings = json.load(f)
    
    # Modify setting
    settings[ElementFilter.SETTING_KEY][key] = self.value_dict

    # Write settings to disk
    with open(self.settings_file, 'w') as f:
      json.dump(settings, f, indent=2)

  def load_settings(self, key='latest'):
    '''Loads settings from json file.'''
    _check_or_create_settings()
    
    # Read settings into memory
    with open(self.settings_file, 'r') as f:
      settings = json.load(f)

    value_dict = settings[self.SETTING_KEY][key]
    for e in self._elements:
      if self._input_type == 'text':
        val = str(value_dict[e])
      else:
        val = value_dict[e]
      self.get_input_widget(e).value = val


  @property
  def filter_dict(self):
    filter_dict = {}
    for e in self._elements:
      val = float(self.get_input_widget(e).value)
      filter_dict[e] = self._base_func(val)
    return filter_dict


  @property
  def value_dict(self):
    vals = {}
    for e in self._elements:
      val = float(self.get_input_widget(e).value)
      vals[e] = val
    return vals

  @property
  def values(self):
    return list(self.value_dict.values())

  @property
  def value_string(self):
    labels = [f'{e}: {val} | ' for e, val in zip(self._elements, self.values)]
    return ''.join(labels)

  @property
  def widget(self):
    if self._orientation == 'vertical':
      container = iw.VBox
      inputs = self._input_widgets
    else:
      container = iw.HBox
      if self._input_type == 'text':
        inputs = [iw.HBox([i, iw.HTML(e)], layout=iw.Layout(padding='10px')) for i, e in zip(self._input_widgets, self._elements)]
        inputs = [iw.VBox([inputs[i], inputs[i+1]]) for i in range(0, len(inputs), 2)]
      else:
        inputs = self._input_widgets

    return container(inputs, layout=self._layout)


class ElementFilterWithBoxes(ElementFilter):
  def __init__(self, *args, **kwargs):
    super().__init__(*args, **kwargs)

    self._boxes = [iw.Checkbox(value=False, indent=False) for e in self._elements]

    if self._orientation == 'vertical':
      container = iw.HBox
    else:
      container = iw.VBox
    self._inputs = [container([box, _input]) for box, _input in zip(self._boxes, self._inputs)]

  @property
  def selected_elements(self):
    selected = []
    for element, box in zip(self._elements, self._boxes):
      if box.value:
        selected.append(element)
    return selected


class SettingsController:
  BUTTON_WIDTH = '70px'
  INPUT_WIDTH = '150px'
  INPUT_HEIGHT = '25px'
  TOTAL_WIDTH = '220px'
  def __init__(self, w, orientation='vertical', experiment_dir=None, **layout_kwargs):
    '''Creates a settings widget for widget `w`'''

    self.experiment_dir = w.experiment_dir
    self.settings_file = w.settings_file
    self._setting_key = w.SETTING_KEY

    _check_or_create_settings(experiment_dir, setting_key=w.SETTING_KEY)
    

    self._layout = iw.Layout(**layout_kwargs)
    assert orientation in ['horizontal', 'vertical']
    self._orientation = orientation

    # Save Widget
    self.save_widget = iw.Textarea(value='',
        layout=iw.Layout(width=SettingsController.INPUT_WIDTH, height=SettingsController.INPUT_HEIGHT))
    self.save_button = iw.Button(description='Save',
        layout=iw.Layout(width=SettingsController.BUTTON_WIDTH))
    self.save_button.on_click(lambda b: self.save_settings())

    # Load Widget
    self.load_widget = iw.Dropdown(options=['None'],
        layout=iw.Layout(width=SettingsController.INPUT_WIDTH, height=SettingsController.INPUT_HEIGHT))
    self.load_button = iw.Button(description='Load',
        layout=iw.Layout(width=SettingsController.BUTTON_WIDTH))
    self.load_button.on_click(lambda b: self.load_settings())

    # Refresh button
    self.refresh_button = iw.Button(description='Refresh Settings',
        layout=iw.Layout(width=SettingsController.TOTAL_WIDTH))
    self.refresh_button.on_click(lambda b: self.refresh_settings())

    # Load current settings from file
    self.refresh_settings()

    self._w = w

  def save_settings(self):
    text = self.save_widget.value
    self._w.save_settings(key=text)
    self.save_widget.value = ''
    self.refresh_settings()

  def load_settings(self):
    selected = self.load_widget.value
    self._w.load_settings(key=selected)

  def refresh_settings(self):
    with open(self.settings_file, 'r') as f:
      settings = json.load(f)
    options = settings[self._setting_key].keys()
    self.load_widget.options = options

  @property
  def widget(self): 
    if self._orientation == 'vertical':
      container = iw.VBox
    else:
      container = iw.HBox
      self.refresh_button.layout.width = self.BUTTON_WIDTH
    
    save = iw.HBox([self.save_button, self.save_widget])
    load = iw.HBox([self.load_button, self.load_widget])
    refresh = self.refresh_button
    title = iw.HTML('<h2>Settings</h2>')
    
    return container([title, save, load, refresh], layout=self._layout)<|MERGE_RESOLUTION|>--- conflicted
+++ resolved
@@ -317,11 +317,9 @@
     patch.set_height(22)
     patch.set_y(-10)
 
-<<<<<<< HEAD
   yticklabels = [f'depth {i}' for i, _ in enumerate(yticklabels)]
   ax.set_yticklabels(yticklabels)
   ax.xaxis.set_visible(False)
-=======
 
 class PropSelector:
   '''Object that will hold a prop selector widget using composition.'''
@@ -357,7 +355,6 @@
       self._layout.align_items = 'center'
     else:
       inputs = self._boxes
->>>>>>> 2178dc62
 
     return container(inputs, layout=self._layout)
 
